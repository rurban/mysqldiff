{
   "abstract" : "Generates a database upgrade instruction set",
   "author" : [
      "Adam Spiers <mysqldiff@adamspiers.org>"
   ],
   "dynamic_config" : 1,
   "generated_by" : "Module::Build version 0.38, CPAN::Meta::Converter version 2.112621",
   "license" : [
      "perl_5"
   ],
   "meta-spec" : {
      "url" : "http://search.cpan.org/perldoc?CPAN::Meta::Spec",
      "version" : "2"
   },
   "name" : "MySQL-Diff",
   "prereqs" : {
      "configure" : {
         "requires" : {
            "Module::Build" : 0
         }
      },
      "runtime" : {
         "requires" : {
            "Carp" : 0,
            "File::Slurp" : 0,
            "IO::File" : 0,
            "perl" : "5.006"
         }
      }
   },
   "provides" : {
      "MySQL::Diff" : {
         "file" : "lib/MySQL/Diff.pm",
<<<<<<< HEAD
         "version" : "0.44"
      },
      "MySQL::Diff::Database" : {
         "file" : "lib/MySQL/Diff/Database.pm",
         "version" : "0.44"
      },
      "MySQL::Diff::Table" : {
         "file" : "lib/MySQL/Diff/Table.pm",
         "version" : "0.44"
      },
      "MySQL::Diff::Utils" : {
         "file" : "lib/MySQL/Diff/Utils.pm",
         "version" : "0.44"
=======
         "version" : "0.47"
      },
      "MySQL::Diff::Database" : {
         "file" : "lib/MySQL/Diff/Database.pm",
         "version" : "0.47"
      },
      "MySQL::Diff::Table" : {
         "file" : "lib/MySQL/Diff/Table.pm",
         "version" : "0.47"
      },
      "MySQL::Diff::Utils" : {
         "file" : "lib/MySQL/Diff/Utils.pm",
         "version" : "0.47"
>>>>>>> 58a6a067
      }
   },
   "release_status" : "stable",
   "resources" : {
      "bugtracker" : {
         "web" : "http://rt.cpan.org/Public/Dist/Display.html?Name=MySQL-Diff"
      },
      "homepage" : "http://adamspiers.org/computing/mysqldiff/",
      "license" : [
         "http://dev.perl.org/licenses/"
      ],
      "repository" : {
         "url" : "http://github.com/aspiers/mysqldiff"
      }
   },
<<<<<<< HEAD
   "version" : "0.44"
=======
   "version" : "0.47"
>>>>>>> 58a6a067
}<|MERGE_RESOLUTION|>--- conflicted
+++ resolved
@@ -31,35 +31,19 @@
    "provides" : {
       "MySQL::Diff" : {
          "file" : "lib/MySQL/Diff.pm",
-<<<<<<< HEAD
-         "version" : "0.44"
+         "version" : "0.51"
       },
       "MySQL::Diff::Database" : {
          "file" : "lib/MySQL/Diff/Database.pm",
-         "version" : "0.44"
+         "version" : "0.51"
       },
       "MySQL::Diff::Table" : {
          "file" : "lib/MySQL/Diff/Table.pm",
-         "version" : "0.44"
+         "version" : "0.51"
       },
       "MySQL::Diff::Utils" : {
          "file" : "lib/MySQL/Diff/Utils.pm",
-         "version" : "0.44"
-=======
-         "version" : "0.47"
-      },
-      "MySQL::Diff::Database" : {
-         "file" : "lib/MySQL/Diff/Database.pm",
-         "version" : "0.47"
-      },
-      "MySQL::Diff::Table" : {
-         "file" : "lib/MySQL/Diff/Table.pm",
-         "version" : "0.47"
-      },
-      "MySQL::Diff::Utils" : {
-         "file" : "lib/MySQL/Diff/Utils.pm",
-         "version" : "0.47"
->>>>>>> 58a6a067
+         "version" : "0.51"
       }
    },
    "release_status" : "stable",
@@ -75,9 +59,5 @@
          "url" : "http://github.com/aspiers/mysqldiff"
       }
    },
-<<<<<<< HEAD
-   "version" : "0.44"
-=======
-   "version" : "0.47"
->>>>>>> 58a6a067
+   "version" : "0.51"
 }