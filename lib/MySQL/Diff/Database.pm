--- conflicted
+++ resolved
@@ -26,11 +26,7 @@
 use warnings;
 use strict;
 
-<<<<<<< HEAD
-our $VERSION = '0.44';
-=======
-our $VERSION = '0.47';
->>>>>>> 58a6a067
+our $VERSION = '0.51';
 
 # ------------------------------------------------------------------------------
 # Libraries
@@ -270,15 +266,7 @@
     # evil but we don't use DBI because I don't want to implement -p properly
     # not that this works with -p anyway ...
     my $fh = IO::File->new("mysqlshow$args |") or die "Couldn't execute 'mysqlshow$args': $!\n";
-<<<<<<< HEAD
     my $dbs_ref = _parse_mysqlshow_from_fh_into_arrayref($fh);
-=======
-    my @dbs;
-    while (<$fh>) {
-        next unless /^\| ([\S]+)/;
-        push @dbs, $1;
-    }
->>>>>>> 58a6a067
     $fh->close() or die "mysqlshow$args failed: $!";
 
     return map { $_ => 1 } @{$dbs_ref};
@@ -348,7 +336,6 @@
     my ( $self, $db ) = @_;
 
     my $args = $self->{_source}{auth};
-<<<<<<< HEAD
 
     # evil but we don't use DBI because I don't want to implement -p properly
     # not that this works with -p anyway ...
@@ -366,7 +353,7 @@
 
     my @items;
     while (<$fh>) {
-        next unless /^\| ([\w-]+)/;
+        next unless /^\| ([\S]+)/;
         push @items, $1;
     }
 
@@ -377,23 +364,6 @@
     my ( $self, $db ) = @_;
 
     my $args   = $self->{_source}{auth};
-    my $tables = '';                       #dump all tables by default
-    if ( my $table_re = $self->{'table-re'} ) {
-        $tables = $self->_get_tables_to_dump($db);
-        if ( !length $tables ) {           # No tables to dump
-            $self->{_defs} = [];
-            return;
-        }
-    }
-
-    my $fh = IO::File->new("mysqldump -d $args $db $tables 2>&1 |")
-      or die "Couldn't read ${db}'s table defs via mysqldump: $!\n";
-    debug( 3, "running mysqldump -d $args $db $tables" );
-    my $defs = $self->{_defs} = [<$fh>];
-    $fh->close;
-
-    if ( grep /mysqldump: Got error: .*: Unknown database/, @$defs ) {
-=======
     my $start_time = time();
     my $dump_errors_folder = get_logdir() . '/' . 'dump_errors_' . $db;
     mkdir $dump_errors_folder;
@@ -448,11 +418,10 @@
     debug(6, "running mysqldump -d $args $db");
     my $defs = $self->{_defs} = [ <$fh> ];
     $fh->close;
-    open(DUMP_ERRS, "<$errors_fname");
+    open(DUMP_ERRS, "<", $errors_fname);
     my(@errs_lines) = <DUMP_ERRS>;
     debug(6, "dump time: ".(time() - $start_time));
     if (grep /mysqldump: Got error: .*: Unknown database/, @errs_lines) {
->>>>>>> 58a6a067
         die <<EOF;
 Failed to create temporary database $db
 during canonicalization.  Make sure that your mysql.db table has a row
@@ -460,9 +429,6 @@
 the database doesn't already exist.
 EOF
     }
-<<<<<<< HEAD
-    return;
-=======
     if (@errs_lines && !grep /Using a password on the command line interface can be insecure/, @errs_lines) {
         print "Errors from mysqldump:\n";
         print "@errs_lines";
@@ -470,7 +436,6 @@
         exit(1); 
     }
     close (DUMP_ERRS);
->>>>>>> 58a6a067
 }
 
 sub _parse_defs {
